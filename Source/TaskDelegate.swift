--- conflicted
+++ resolved
@@ -51,15 +51,7 @@
     var credential: URLCredential?
     var metrics: AnyObject? // URLSessionTaskMetrics
 
-<<<<<<< HEAD
     private let protectedTask: Protector<URLSessionTask?>
-=======
-    private var _task: URLSessionTask? {
-        didSet { reset() }
-    }
-
-    private let taskLock = NSLock()
->>>>>>> d8a35768
 
     // MARK: Lifecycle
 
