//
//  Request.swift
//
//  Copyright (c) 2014-2017 Alamofire Software Foundation (http://alamofire.org/)
//
//  Permission is hereby granted, free of charge, to any person obtaining a copy
//  of this software and associated documentation files (the "Software"), to deal
//  in the Software without restriction, including without limitation the rights
//  to use, copy, modify, merge, publish, distribute, sublicense, and/or sell
//  copies of the Software, and to permit persons to whom the Software is
//  furnished to do so, subject to the following conditions:
//
//  The above copyright notice and this permission notice shall be included in
//  all copies or substantial portions of the Software.
//
//  THE SOFTWARE IS PROVIDED "AS IS", WITHOUT WARRANTY OF ANY KIND, EXPRESS OR
//  IMPLIED, INCLUDING BUT NOT LIMITED TO THE WARRANTIES OF MERCHANTABILITY,
//  FITNESS FOR A PARTICULAR PURPOSE AND NONINFRINGEMENT. IN NO EVENT SHALL THE
//  AUTHORS OR COPYRIGHT HOLDERS BE LIABLE FOR ANY CLAIM, DAMAGES OR OTHER
//  LIABILITY, WHETHER IN AN ACTION OF CONTRACT, TORT OR OTHERWISE, ARISING FROM,
//  OUT OF OR IN CONNECTION WITH THE SOFTWARE OR THE USE OR OTHER DEALINGS IN
//  THE SOFTWARE.
//

import Foundation

/// A type that can inspect and optionally adapt a `URLRequest` in some manner if necessary.
public protocol RequestAdapter {
    /// Inspects and adapts the specified `URLRequest` in some manner if necessary and returns the result.
    ///
    /// - parameter urlRequest: The URL request to adapt.
    ///
    /// - throws: An `Error` if the adaptation encounters an error.
    ///
    /// - returns: The adapted `URLRequest`.
    func adapt(_ urlRequest: URLRequest) throws -> URLRequest
}

// MARK: -

/// A closure executed when the `RequestRetrier` determines whether a `Request` should be retried or not.
public typealias RequestRetryCompletion = (_ shouldRetry: Bool, _ timeDelay: TimeInterval) -> Void

/// A type that determines whether a request should be retried after being executed by the specified session manager
/// and encountering an error.
public protocol RequestRetrier {
    /// Determines whether the `Request` should be retried by calling the `completion` closure.
    ///
    /// This operation is fully asynchronous. Any amount of time can be taken to determine whether the request needs
    /// to be retried. The one requirement is that the completion closure is called to ensure the request is properly
    /// cleaned up after.
    ///
    /// - parameter manager:    The session manager the request was executed on.
    /// - parameter request:    The request that failed due to the encountered error.
    /// - parameter error:      The error encountered when executing the request.
    /// - parameter completion: The completion closure to be executed when retry decision has been determined.
    func should(_ manager: SessionManager, retry request: Request, with error: Error, completion: @escaping RequestRetryCompletion)
}

// MARK: -

protocol TaskConvertible {
    func task(session: URLSession, adapter: RequestAdapter?, queue: DispatchQueue) throws -> URLSessionTask
}

/// A dictionary of headers to apply to a `URLRequest`.
public typealias HTTPHeaders = [String: String]

// MARK: -

/// Responsible for sending a request and receiving the response and associated data from the server, as well as
/// managing its underlying `URLSessionTask`.
open class Request {

    // MARK: Helper Types

    /// A closure executed when monitoring upload or download progress of a request.
    public typealias ProgressHandler = (Progress) -> Void

    enum RequestTask {
        case data(TaskConvertible?, URLSessionTask?)
        case download(TaskConvertible?, URLSessionTask?)
        case upload(TaskConvertible?, URLSessionTask?)
        case stream(TaskConvertible?, URLSessionTask?)
    }

    // MARK: Properties

    /// The delegate for the underlying task.
    open internal(set) var delegate: TaskDelegate {
<<<<<<< HEAD
        get { return protectedDelegate.unsafeValue }
        set { protectedDelegate.unsafeValue = newValue }
=======
        get { return protectedDelegate.directValue }
        set { protectedDelegate.directValue = newValue }
>>>>>>> 71d09002
    }

    /// The underlying task.
    open var task: URLSessionTask? { return delegate.task }

    /// The session belonging to the underlying task.
    open let session: URLSession

    /// The request sent or to be sent to the server.
    open var request: URLRequest? { return task?.originalRequest }

    /// The response received from the server, if any.
    open var response: HTTPURLResponse? { return task?.response as? HTTPURLResponse }

    /// The number of times the request has been retried.
    open internal(set) var retryCount: UInt = 0

    let originalTask: TaskConvertible?

    var startTime: CFAbsoluteTime?
    var endTime: CFAbsoluteTime?

    var validations: [() -> Void] = []

    private var protectedDelegate: Protector<TaskDelegate>

    // MARK: Lifecycle

    init(session: URLSession, requestTask: RequestTask, error: Error? = nil) {
        self.session = session

        switch requestTask {
        case .data(let originalTask, let task):
            protectedDelegate = Protector(DataTaskDelegate(task: task))
            self.originalTask = originalTask
        case .download(let originalTask, let task):
            protectedDelegate = Protector(DownloadTaskDelegate(task: task))
            self.originalTask = originalTask
        case .upload(let originalTask, let task):
            protectedDelegate = Protector(UploadTaskDelegate(task: task))
            self.originalTask = originalTask
        case .stream(let originalTask, let task):
            protectedDelegate = Protector(TaskDelegate(task: task))
            self.originalTask = originalTask
        }

        delegate.error = error
        delegate.queue.addOperation { self.endTime = CFAbsoluteTimeGetCurrent() }
    }

    // MARK: Authentication

    /// Associates an HTTP Basic credential with the request.
    ///
    /// - parameter user:        The user.
    /// - parameter password:    The password.
    /// - parameter persistence: The URL credential persistence. `.ForSession` by default.
    ///
    /// - returns: The request.
    @discardableResult
    open func authenticate(
        user: String,
        password: String,
        persistence: URLCredential.Persistence = .forSession)
        -> Self
    {
        let credential = URLCredential(user: user, password: password, persistence: persistence)
        return authenticate(usingCredential: credential)
    }

    /// Associates a specified credential with the request.
    ///
    /// - parameter credential: The credential.
    ///
    /// - returns: The request.
    @discardableResult
    open func authenticate(usingCredential credential: URLCredential) -> Self {
        delegate.credential = credential
        return self
    }

    /// Returns a base64 encoded basic authentication credential as an authorization header tuple.
    ///
    /// - parameter user:     The user.
    /// - parameter password: The password.
    ///
    /// - returns: A tuple with Authorization header and credential value if encoding succeeds, `nil` otherwise.
    open static func authorizationHeader(user: String, password: String) -> (key: String, value: String)? {
        guard let data = "\(user):\(password)".data(using: .utf8) else { return nil }

        let credential = data.base64EncodedString(options: [])

        return (key: "Authorization", value: "Basic \(credential)")
    }

    // MARK: State

    /// Resumes the request.
    open func resume() {
        guard let task = task else { delegate.queue.isSuspended = false ; return }

        if startTime == nil { startTime = CFAbsoluteTimeGetCurrent() }

        task.resume()

        NotificationCenter.default.post(
            name: Notification.Name.Task.DidResume,
            object: self,
            userInfo: [Notification.Key.Task: task]
        )
    }

    /// Suspends the request.
    open func suspend() {
        guard let task = task else { return }

        task.suspend()

        NotificationCenter.default.post(
            name: Notification.Name.Task.DidSuspend,
            object: self,
            userInfo: [Notification.Key.Task: task]
        )
    }

    /// Cancels the request.
    open func cancel() {
        guard let task = task else { return }

        task.cancel()

        NotificationCenter.default.post(
            name: Notification.Name.Task.DidCancel,
            object: self,
            userInfo: [Notification.Key.Task: task]
        )
    }
}

// MARK: - CustomStringConvertible

extension Request: CustomStringConvertible {
    /// The textual representation used when written to an output stream, which includes the HTTP method and URL, as
    /// well as the response status code if a response has been received.
    open var description: String {
        var components: [String] = []

        if let HTTPMethod = request?.httpMethod {
            components.append(HTTPMethod)
        }

        if let urlString = request?.url?.absoluteString {
            components.append(urlString)
        }

        if let response = response {
            components.append("(\(response.statusCode))")
        }

        return components.joined(separator: " ")
    }
}

// MARK: - CustomDebugStringConvertible

extension Request: CustomDebugStringConvertible {
    /// The textual representation used when written to an output stream, in the form of a cURL command.
    open var debugDescription: String {
        return cURLRepresentation()
    }

    func cURLRepresentation() -> String {
        var components = ["$ curl -v"]

        guard let request = self.request,
              let url = request.url,
              let host = url.host
        else {
            return "$ curl command could not be created"
        }

        if let httpMethod = request.httpMethod, httpMethod != "GET" {
            components.append("-X \(httpMethod)")
        }

        if let credentialStorage = self.session.configuration.urlCredentialStorage {
            let protectionSpace = URLProtectionSpace(
                host: host,
                port: url.port ?? 0,
                protocol: url.scheme,
                realm: host,
                authenticationMethod: NSURLAuthenticationMethodHTTPBasic
            )

            if let credentials = credentialStorage.credentials(for: protectionSpace)?.values {
                for credential in credentials {
                    guard let user = credential.user, let password = credential.password else { continue }
                    components.append("-u \(user):\(password)")
                }
            } else {
                if let credential = delegate.credential, let user = credential.user, let password = credential.password {
                    components.append("-u \(user):\(password)")
                }
            }
        }

        if session.configuration.httpShouldSetCookies {
            if
                let cookieStorage = session.configuration.httpCookieStorage,
                let cookies = cookieStorage.cookies(for: url), !cookies.isEmpty
            {
                let string = cookies.reduce("") { $0 + "\($1.name)=\($1.value);" }

            #if swift(>=3.2)
                components.append("-b \"\(string[..<string.index(before: string.endIndex)])\"")
            #else
                components.append("-b \"\(string.substring(to: string.characters.index(before: string.endIndex)))\"")
            #endif
            }
        }

        var headers: [AnyHashable: Any] = [:]

        if let additionalHeaders = session.configuration.httpAdditionalHeaders {
            for (field, value) in additionalHeaders where field != AnyHashable("Cookie") {
                headers[field] = value
            }
        }

        if let headerFields = request.allHTTPHeaderFields {
            for (field, value) in headerFields where field != "Cookie" {
                headers[field] = value
            }
        }

        for (field, value) in headers {
            components.append("-H \"\(field): \(value)\"")
        }

        if let httpBodyData = request.httpBody, let httpBody = String(data: httpBodyData, encoding: .utf8) {
            var escapedBody = httpBody.replacingOccurrences(of: "\\\"", with: "\\\\\"")
            escapedBody = escapedBody.replacingOccurrences(of: "\"", with: "\\\"")

            components.append("-d \"\(escapedBody)\"")
        }

        components.append("\"\(url.absoluteString)\"")

        return components.joined(separator: " \\\n\t")
    }
}

// MARK: -

/// Specific type of `Request` that manages an underlying `URLSessionDataTask`.
open class DataRequest: Request {

    // MARK: Helper Types

    struct Requestable: TaskConvertible {
        let urlRequest: URLRequest

        func task(session: URLSession, adapter: RequestAdapter?, queue: DispatchQueue) throws -> URLSessionTask {
            do {
                let urlRequest = try self.urlRequest.adapt(using: adapter)
                return queue.sync { session.dataTask(with: urlRequest) }
            } catch {
                throw AdaptError(error: error)
            }
        }
    }

    // MARK: Properties

    /// The request sent or to be sent to the server.
    open override var request: URLRequest? {
        if let request = super.request { return request }
        if let requestable = originalTask as? Requestable { return requestable.urlRequest }

        return nil
    }

    /// The progress of fetching the response data from the server for the request.
    open var progress: Progress { return dataDelegate.progress }

    var dataDelegate: DataTaskDelegate { return delegate as! DataTaskDelegate }

    // MARK: Stream

    /// Sets a closure to be called periodically during the lifecycle of the request as data is read from the server.
    ///
    /// This closure returns the bytes most recently received from the server, not including data from previous calls.
    /// If this closure is set, data will only be available within this closure, and will not be saved elsewhere. It is
    /// also important to note that the server data in any `Response` object will be `nil`.
    ///
    /// - parameter closure: The code to be executed periodically during the lifecycle of the request.
    ///
    /// - returns: The request.
    @discardableResult
    open func stream(closure: ((Data) -> Void)? = nil) -> Self {
        dataDelegate.dataStream = closure
        return self
    }

    // MARK: Progress

    /// Sets a closure to be called periodically during the lifecycle of the `Request` as data is read from the server.
    ///
    /// - parameter queue:   The dispatch queue to execute the closure on.
    /// - parameter closure: The code to be executed periodically as data is read from the server.
    ///
    /// - returns: The request.
    @discardableResult
    open func downloadProgress(queue: DispatchQueue = DispatchQueue.main, closure: @escaping ProgressHandler) -> Self {
        dataDelegate.progressHandler = (closure, queue)
        return self
    }
}

// MARK: -

/// Specific type of `Request` that manages an underlying `URLSessionDownloadTask`.
open class DownloadRequest: Request {

    // MARK: Helper Types

    /// A collection of options to be executed prior to moving a downloaded file from the temporary URL to the
    /// destination URL.
    public struct DownloadOptions: OptionSet {
        /// Returns the raw bitmask value of the option and satisfies the `RawRepresentable` protocol.
        public let rawValue: UInt

        /// A `DownloadOptions` flag that creates intermediate directories for the destination URL if specified.
        public static let createIntermediateDirectories = DownloadOptions(rawValue: 1 << 0)

        /// A `DownloadOptions` flag that removes a previous file from the destination URL if specified.
        public static let removePreviousFile = DownloadOptions(rawValue: 1 << 1)

        /// Creates a `DownloadFileDestinationOptions` instance with the specified raw value.
        ///
        /// - parameter rawValue: The raw bitmask value for the option.
        ///
        /// - returns: A new log level instance.
        public init(rawValue: UInt) {
            self.rawValue = rawValue
        }
    }

    /// A closure executed once a download request has successfully completed in order to determine where to move the
    /// temporary file written to during the download process. The closure takes two arguments: the temporary file URL
    /// and the URL response, and returns a two arguments: the file URL where the temporary file should be moved and
    /// the options defining how the file should be moved.
    public typealias DownloadFileDestination = (
        _ temporaryURL: URL,
        _ response: HTTPURLResponse)
        -> (destinationURL: URL, options: DownloadOptions)

    enum Downloadable: TaskConvertible {
        case request(URLRequest)
        case resumeData(Data)
        // TODO: Ask about this use of queue. Perhaps just to protect session and adapter?
        func task(session: URLSession, adapter: RequestAdapter?, queue: DispatchQueue) throws -> URLSessionTask {
            do {
                let task: URLSessionTask

                switch self {
                case let .request(urlRequest):
                    let urlRequest = try urlRequest.adapt(using: adapter)
                    task = queue.sync { session.downloadTask(with: urlRequest) }
                case let .resumeData(resumeData):
                    task = queue.sync { session.downloadTask(withResumeData: resumeData) }
                }

                return task
            } catch {
                throw AdaptError(error: error)
            }
        }
    }

    // MARK: Properties

    /// The request sent or to be sent to the server.
    open override var request: URLRequest? {
        if let request = super.request { return request }

        if let downloadable = originalTask as? Downloadable, case let .request(urlRequest) = downloadable {
            return urlRequest
        }

        return nil
    }

    /// The resume data of the underlying download task if available after a failure.
    open var resumeData: Data? { return downloadDelegate.resumeData }

    /// The progress of downloading the response data from the server for the request.
    open var progress: Progress { return downloadDelegate.progress }

    var downloadDelegate: DownloadTaskDelegate { return delegate as! DownloadTaskDelegate }

    // MARK: State

    /// Cancels the request.
    open override func cancel() {
        downloadDelegate.downloadTask.cancel { self.downloadDelegate.resumeData = $0 }

        NotificationCenter.default.post(
            name: Notification.Name.Task.DidCancel,
            object: self,
            userInfo: [Notification.Key.Task: task as Any]
        )
    }

    // MARK: Progress

    /// Sets a closure to be called periodically during the lifecycle of the `Request` as data is read from the server.
    ///
    /// - parameter queue:   The dispatch queue to execute the closure on.
    /// - parameter closure: The code to be executed periodically as data is read from the server.
    ///
    /// - returns: The request.
    @discardableResult
    open func downloadProgress(queue: DispatchQueue = DispatchQueue.main, closure: @escaping ProgressHandler) -> Self {
        downloadDelegate.progressHandler = (closure, queue)
        return self
    }

    // MARK: Destination

    /// Creates a download file destination closure which uses the default file manager to move the temporary file to a
    /// file URL in the first available directory with the specified search path directory and search path domain mask.
    ///
    /// - parameter directory: The search path directory. `.DocumentDirectory` by default.
    /// - parameter domain:    The search path domain mask. `.UserDomainMask` by default.
    ///
    /// - returns: A download file destination closure.
    open class func suggestedDownloadDestination(
        for directory: FileManager.SearchPathDirectory = .documentDirectory,
        in domain: FileManager.SearchPathDomainMask = .userDomainMask)
        -> DownloadFileDestination
    {
        return { temporaryURL, response in
            let directoryURLs = FileManager.default.urls(for: directory, in: domain)

            if !directoryURLs.isEmpty {
                return (directoryURLs[0].appendingPathComponent(response.suggestedFilename!), [])
            }

            return (temporaryURL, [])
        }
    }
}

// MARK: -

/// Specific type of `Request` that manages an underlying `URLSessionUploadTask`.
open class UploadRequest: DataRequest {

    // MARK: Helper Types

    enum Uploadable: TaskConvertible {
        case data(Data, URLRequest)
        case file(URL, URLRequest)
        case stream(InputStream, URLRequest)

        func task(session: URLSession, adapter: RequestAdapter?, queue: DispatchQueue) throws -> URLSessionTask {
            do {
                let task: URLSessionTask

                switch self {
                case let .data(data, urlRequest):
                    let urlRequest = try urlRequest.adapt(using: adapter)
                    task = queue.sync { session.uploadTask(with: urlRequest, from: data) }
                case let .file(url, urlRequest):
                    let urlRequest = try urlRequest.adapt(using: adapter)
                    task = queue.sync { session.uploadTask(with: urlRequest, fromFile: url) }
                case let .stream(_, urlRequest):
                    let urlRequest = try urlRequest.adapt(using: adapter)
                    task = queue.sync { session.uploadTask(withStreamedRequest: urlRequest) }
                }

                return task
            } catch {
                throw AdaptError(error: error)
            }
        }
    }

    // MARK: Properties

    /// The request sent or to be sent to the server.
    open override var request: URLRequest? {
        if let request = super.request { return request }

        guard let uploadable = originalTask as? Uploadable else { return nil }

        switch uploadable {
        case .data(_, let urlRequest), .file(_, let urlRequest), .stream(_, let urlRequest):
            return urlRequest
        }
    }

    /// The progress of uploading the payload to the server for the upload request.
    open var uploadProgress: Progress { return uploadDelegate.uploadProgress }

    var uploadDelegate: UploadTaskDelegate { return delegate as! UploadTaskDelegate }

    // MARK: Upload Progress

    /// Sets a closure to be called periodically during the lifecycle of the `UploadRequest` as data is sent to
    /// the server.
    ///
    /// After the data is sent to the server, the `progress(queue:closure:)` APIs can be used to monitor the progress
    /// of data being read from the server.
    ///
    /// - parameter queue:   The dispatch queue to execute the closure on.
    /// - parameter closure: The code to be executed periodically as data is sent to the server.
    ///
    /// - returns: The request.
    @discardableResult
    open func uploadProgress(queue: DispatchQueue = DispatchQueue.main, closure: @escaping ProgressHandler) -> Self {
        uploadDelegate.uploadProgressHandler = (closure, queue)
        return self
    }
}

// MARK: -

#if !os(watchOS)

/// Specific type of `Request` that manages an underlying `URLSessionStreamTask`.
open class StreamRequest: Request {
    enum Streamable: TaskConvertible {
        case stream(hostName: String, port: Int)
        case netService(NetService)

        func task(session: URLSession, adapter: RequestAdapter?, queue: DispatchQueue) throws -> URLSessionTask {
            let task: URLSessionTask

            switch self {
            case let .stream(hostName, port):
                task = queue.sync { session.streamTask(withHostName: hostName, port: port) }
            case let .netService(netService):
                task = queue.sync { session.streamTask(with: netService) }
            }

            return task
        }
    }
}

#endif<|MERGE_RESOLUTION|>--- conflicted
+++ resolved
@@ -88,13 +88,8 @@
 
     /// The delegate for the underlying task.
     open internal(set) var delegate: TaskDelegate {
-<<<<<<< HEAD
-        get { return protectedDelegate.unsafeValue }
-        set { protectedDelegate.unsafeValue = newValue }
-=======
         get { return protectedDelegate.directValue }
         set { protectedDelegate.directValue = newValue }
->>>>>>> 71d09002
     }
 
     /// The underlying task.
@@ -455,7 +450,7 @@
     enum Downloadable: TaskConvertible {
         case request(URLRequest)
         case resumeData(Data)
-        // TODO: Ask about this use of queue. Perhaps just to protect session and adapter?
+
         func task(session: URLSession, adapter: RequestAdapter?, queue: DispatchQueue) throws -> URLSessionTask {
             do {
                 let task: URLSessionTask
