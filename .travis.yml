--- conflicted
+++ resolved
@@ -1,12 +1,8 @@
 language: objective-c
-<<<<<<< HEAD
-osx_image: beta-xcode6.3
+osx_image: xcode6.4
 branches:
   except:
     - swift-2.0
-=======
-osx_image: xcode6.4
->>>>>>> bccbf19a
 env:
   global:
   - LC_CTYPE=en_US.UTF-8
